#!/usr/bin/env python

#Copyright (C) 2011 by Glenn Hickey
#
#Released under the MIT license, see LICENSE.txt

"""Interface to the cactus experiment xml file used
to read and modify an existing experiment"""
import os
import xml.etree.ElementTree as ET
from xml.dom import minidom

from cactus.progressive.multiCactusTree import MultiCactusTree
from sonLib.nxnewick import NXNewick
from cactus.shared.common import cactusRootPath

class DbElemWrapper(object):
    def __init__(self, confElem):
        typeString = confElem.attrib["type"]
        dbElem = confElem.find(typeString)
        self.dbElem = dbElem
        self.confElem = confElem
        self.dbElem.attrib["database_dir"] = "fakepath"

    def check(self):
        """Function checks the database conf is as expected and creates useful exceptions
        if not"""
        dataString = ET.tostring(self.confElem)
        if self.confElem.tag != "st_kv_database_conf":
            raise RuntimeError("The database conf string is improperly formatted: %s" % dataString)
        if not self.confElem.attrib.has_key("type"):
            raise RuntimeError("The database conf string does not have a type attrib: %s" % dataString)
        typeString = self.confElem.attrib["type"]
        if typeString == "tokyo_cabinet":
            tokyoCabinet = self.confElem.find("tokyo_cabinet")
            if tokyoCabinet == None:
                raise RuntimeError("Database conf is of type tokyo cabinet but there is no nested tokyo cabinet tag: %s" % dataString)
            if not tokyoCabinet.attrib.has_key("database_dir"):
                raise RuntimeError("The tokyo cabinet tag has no database_dir tag: %s" % dataString)
        elif typeString == "redis":
            redis = self.confElem.find("redis")
            if redis == None:
                raise RuntimeError("Database conf is of redis but there is no nested redis tag: %s" % dataString)
            if not set(("host", "port", "database_dir")).issubset(set(redis.attrib.keys())):
                raise RuntimeError("The redis tag has a missing attribute: %s" % dataString)
        elif typeString == 'redis':
            redis = self.confElem.find("redis")
            if redis == None:
                raise RuntimeError("Database conf is of redis but there is no nested redis tag: %s" % dataString)
            if not set(("host", "port", "database_dir")).issubset(set(redis.attrib.keys())):
                raise RuntimeError("The redis tag has a missing attribute: %s" % dataString)
        else:
            raise RuntimeError("Unrecognised database type in conf string: %s" % typeString)

    def getDbElem(self):
        return self.dbElem

    def getConfString(self):
        return ET.tostring(self.confElem)

<<<<<<< HEAD
    def getDbDir(self): #Replacement for getDatabaseString
        if "database_dir" in self.dbElem.attrib:
            dbDir = self.dbElem.attrib["database_dir"]
            if len(dbDir) > 0:
                if dbDir[-1] == '/' and lendbDir > 1:
                    dbDir = dbDir[:-1]
                return dbDir
        return None
    
    def setDbDir(self, path):
        if path[-1] == '/' and len(path) > 1:
            self.dbElem.attrib["database_dir"] = path[:-1]
        else:
            self.dbElem.attrib["database_dir"] = path
        
    def getDbName(self):
        #if self.getDbType() == "redis" and self.getDbInMemory() == True:
        #    return ""
        if "database_name" not in self.dbElem.attrib:
            return None
        return self.dbElem.attrib["database_name"]
    
    def setDbName(self, name):
        #if self.getDbType() == "redis":
        #    if self.getDbInMemory() == True:
        #        if "database_name" in self.dbElem.attrib:
        #            del self.dbElem.attrib["database_name"]
        #        return
        #    assert os.path.splitext(name)[1] == ".kch"            
        self.dbElem.attrib["database_name"] = name
    
=======
>>>>>>> 4f567fdc
    def getDbType(self):
        return self.dbElem.tag

    def getDbPort(self):
        return int(self.dbElem.attrib["port"])

    def setDbPort(self, port):
        self.dbElem.attrib["port"] = str(port)

    def getDbHost(self):
        if "host" in self.dbElem.attrib:
            return self.dbElem.attrib["host"]
        return None

    def setDbHost(self, host):
        self.dbElem.attrib["host"] = host
<<<<<<< HEAD
        
    def getDbDBServerOptions(self):
        if "DBserver_options" in self.dbElem.attrib:
            return self.dbElem.attrib["DBserver_options"]
        return None

    def setDbDBServerOptions(self, options):
        self.dbElem.attrib["DBserver_options"] = str(options)
    
=======

    def getDbServerOptions(self):
        assert self.getDbType() == "kyoto_tycoon"
        if "server_options" in self.dbElem.attrib:
            return self.dbElem.attrib["server_options"]
        return None

    def setDbServerOptions(self, options):
        assert self.getDbType() == "kyoto_tycoon"
        self.dbElem.attrib["server_options"] = str(options)

>>>>>>> 4f567fdc
    def getDbTuningOptions(self):
        if "tuning_options" in self.dbElem.attrib:
            return self.dbElem.attrib["tuning_options"]
        return None

    def setDbTuningOptions(self, options):
        self.dbElem.attrib["tuning_options"] = str(options)

    def getDbCreateTuningOptions(self):
        if "create_tuning_options" in self.dbElem.attrib:
            return self.dbElem.attrib["create_tuning_options"]
        return None

    def setDbCreateTuningOptions(self, options):
        self.dbElem.attrib["create_tuning_options"] = str(options)

    def getDbReadTuningOptions(self):
        if "read_tuning_options" in self.dbElem.attrib:
            return self.dbElem.attrib["read_tuning_options"]
        return None

    def setDbReadTuningOptions(self, options):
        self.dbElem.attrib["read_tuning_options"] = str(options)

    def getDbInMemory(self):
        if "in_memory" in self.dbElem.attrib:
            val = self.dbElem.attrib["in_memory"]
            retVal = val.lower() == "true" or val == "1"
            #assert (not retVal or "database_name" not in self.dbElem.attrib)
            return retVal
        return False

    def setDbInMemory(self, inMemory):
        self.dbElem.attrib["in_memory"] = str(int(inMemory))

    def getDbSnapshot(self):
        if "snapshot" in self.dbElem.attrib:
            val = self.dbElem.attrib["snapshot"]
            return val.lower() == "true" or val == "1"
        return self.getDbInMemory()

    def setDbSnapshot(self, snapshot):
        self.dbElem.attrib["snapshot"] = str(int(snapshot))
<<<<<<< HEAD
    
    def cleanupDb(self): #Replacement for cleanupDatabase
        """Removes the database that was created.
        """
        if self.getDbType() == "redis":
            system("remotemgr clear -port %s -host %s" % (self.getDbPort(), self.getDbHost()))
            system("rm -rf %s" % self.getDbDir())
        else:
            assert self.getDbDir() != None
            system("rm -rf %s" % self.getDbDir())
=======
>>>>>>> 4f567fdc

class ExperimentWrapper(DbElemWrapper):
    def __init__(self, xmlRoot):
        self.diskElem = xmlRoot.find("cactus_disk")
        confElem = self.diskElem.find("st_kv_database_conf")
        super(ExperimentWrapper, self).__init__(confElem)
        self.xmlRoot = xmlRoot

        self.seqMap = self.buildSequenceMap()
        self.seqIDMap = None

    @staticmethod
    def createExperimentWrapper(sequences, newickTreeString, outputDir,
                 outgroupEvents=None,
                 databaseConf=None, configFile=None,
                 halFile=None, fastaFile=None,
                 constraints=None, progressive=False,
                 outputSequenceDir=None):
        #Establish the basics
        rootElem =  ET.Element("cactus_workflow_experiment")
        rootElem.attrib['species_tree'] = newickTreeString
        rootElem.attrib['sequences'] = " ".join(sequences)
        #Stuff for the database
        database = ET.SubElement(rootElem, "cactus_disk")
        if databaseConf != None:
            database.append(databaseConf)
        else:
            databaseConf = ET.SubElement(database, "st_kv_database_conf")
            databaseConf.attrib["type"] = "tokyo_cabinet"
            ET.SubElement(databaseConf, "tokyo_cabinet")
        self = ExperimentWrapper(rootElem)
        #Setup the config
        self.setConfigPath("default")
        if progressive == True:
            self.setConfigPath("defaultProgressive")
        if configFile != None:
            self.setConfigPath(configFile)
        #Constraints
        if constraints != None:
            self.setConstraintsFilePath(constraints)
        #Outgroup events
        if outgroupEvents != None:
            self.setOutgroupEvents(outgroupEvents)
        return self

    def writeXML(self, path): #Replacement for writeExperimentFile
        xmlFile = open(path, "w")
        xmlString = ET.tostring(self.xmlRoot)
        xmlString = xmlString.replace("\n", "")
        xmlString = xmlString.replace("\t", "")
        xmlString = minidom.parseString(xmlString).toprettyxml()
        xmlFile.write(xmlString)
        xmlFile.close()

    def getConfig(self):
        return self.xmlRoot.attrib["config"]

    def setConfigID(self, configID):
        self.xmlRoot.attrib["configID"] = str(configID)

    def getConfigID(self):
        return self.xmlRoot.attrib["configID"]

    def getTree(self, onlyThisSubtree=False):
        treeString = self.xmlRoot.attrib["species_tree"]
        ret = NXNewick().parseString(treeString, addImpliedRoots = False)
        if onlyThisSubtree:
            # Get a subtree containing only the reference node and its
            # children, rather than a species tree including the
            # outgroups as well
            multiCactus = MultiCactusTree(ret)
            multiCactus.nameUnlabeledInternalNodes()
            multiCactus.computeSubtreeRoots()
            ret = multiCactus.extractSubTree(self.getReferenceNameFromConfig())
        return ret

    def setSequences(self, sequences):
        self.xmlRoot.attrib["sequences"] = " ".join(sequences)
        self.seqMap = self.buildSequenceMap()

    def setSequenceIDs(self, sequenceIDs):
        self.xmlRoot.attrib["sequenceIDs"] = " ".join(map(str, sequenceIDs))

    def getSequences(self):
        return self.xmlRoot.attrib["sequences"].split()

    def getSequenceIDs(self):
        return self.xmlRoot.attrib["sequenceIDs"].split()

    def getSequence(self, event):
        return self.seqMap[event]

    def setReferenceID(self, refID):
        '''Set the file store ID of the reconstructed ancestral
        genome for this experiment. This should be downloaded
        onto the master node after the experiment has finished running.'''
        refElem = self.xmlRoot.find("reference")
        if refElem is None:
            refElem = ET.SubElement(self.xmlRoot, "reference")
        refElem.attrib["id"] = str(refID)

    def getReferenceID(self):
        refElem = self.xmlRoot.find("reference")
        if refElem is not None and "id" in refElem.attrib:
            return refElem.attrib["id"]
        else:
            return None

    def getReferenceNameFromConfig(self):
        configElem = ET.parse(self.getConfig()).getroot()
        refElem = configElem.find("reference")
        return refElem.attrib["reference"]

    def setHalID(self, halID):
        '''Set the file store ID of the HAL file
        resulting from this experiment.'''
        halElem = self.xmlRoot.find("hal")
        if halElem is None:
            halElem = ET.SubElement(self.xmlRoot, "hal")
        halElem.attrib["halID"] = str(halID)

    def getHalID(self):
        halElem = self.xmlRoot.find("hal")
        return halElem.attrib["halID"]

    def setHalFastaID(self, halFastaID):
        halElem = self.xmlRoot.find("hal")
        if halElem is None:
            halElem = ET.SubElement(self.xmlRoot, "hal")
        halElem.attrib["fastaID"] = str(halFastaID)

    def getHalFastaID(self):
        halElem = self.xmlRoot.find("hal")
        return halElem.attrib["fastaID"]

    def setConstraintsFilePath(self, path):
        self.xmlRoot.attrib["constraints"] = path

    def getConstraintsFilePath(self):
        if "constraints" not in self.xmlRoot.attrib:
            return None
        return self.xmlRoot.attrib["constraints"]

    def setConstraintsID(self, fileID):
        self.xmlRoot.attrib["constraintsID"] = str(fileID)

    def getConstraintsID(self, fileID):
        return self.xmlRoot.attrib["constraintsID"]

    def getOutgroupEvents(self):
        if self.xmlRoot.attrib.has_key("outgroup_events"):
            return self.xmlRoot.attrib["outgroup_events"].split()
        return []

    def setOutgroupEvents(self, outgroupEvents):
        self.xmlRoot.attrib["outgroup_events"] = " ".join(outgroupEvents)

    def getConfigPath(self):
        config = self.xmlRoot.attrib["config"]
        if config == 'default':
            config = os.path.join(cactusRootPath(), "cactus_config.xml")
        if config == 'defaultProgressive':
            config = os.path.join(cactusRootPath(), "cactus_progressive_config.xml")
        return config

    def setConfigPath(self, path):
        self.xmlRoot.attrib["config"] = path

    # map event names to sequence paths
    def buildSequenceMap(self):
        tree = self.getTree()
        sequenceString = self.xmlRoot.attrib["sequences"]
        sequences = sequenceString.split()
        nameIterator = iter(sequences)
        seqMap = dict()
        for node in tree.postOrderTraversal():
            if tree.isLeaf(node) or tree.getName(node) in self.getOutgroupEvents():
                seqMap[tree.getName(node)] = nameIterator.next()

        # Check that there are no sequences left unassigned
        assert len(seqMap.keys()) == len(sequences)

        return seqMap

    # load in a new tree (using input seqMap if specified,
    # current one otherwise
    def updateTree(self, tree, seqMap = None, outgroups = None):
        if seqMap is not None:
            self.seqMap = seqMap
        newMap = dict()
        treeString = NXNewick().writeString(tree)
        self.xmlRoot.attrib["species_tree"] = treeString
        if outgroups is not None and len(outgroups) > 0:
            self.setOutgroupEvents(outgroups)

        sequences = ""
        for node in tree.postOrderTraversal():
            if tree.isLeaf(node) or tree.getName(node) in self.getOutgroupEvents():
                nodeName = tree.getName(node)
                if len(sequences) > 0:
                    sequences += " "
                sequences += seqMap[nodeName]
                newMap[nodeName] = seqMap[nodeName]
        self.xmlRoot.attrib["sequences"] = sequences
        self.seqMap = newMap

    # return internal structure that maps event names to paths
    def getSequenceMap(self):
        return self.seqMap

    def checkSequenceIDs(self, fileStore):
        tree = self.getTree()
        sequences = [fileStore.readGlobalFile(seqID) for seqID in self.seqIDMap.values()]
        nameIter = iter(self.seqIDMap.keys())
        seqIter = iter(sequences)
        for node in tree.postOrderTraversal():
            if tree.isLeaf(node):
                name = nameIter.next()
                seq = seqIter.next()
                if not name == tree.getName(node):
                    raise RuntimeError("name = %s, traversalName = %s" % (name, tree.getName(node)))
                first_line = ""
                with open(seq, 'r') as seqFH:
                    first_line = seqFH.readline()
                first_line = first_line[1:]
                first_line = first_line.split("|")[1]
                if not first_line.startswith(name):
                    raise RuntimeError("First_line = %s, name = %s" % (first_line, name))
<|MERGE_RESOLUTION|>--- conflicted
+++ resolved
@@ -58,40 +58,6 @@
     def getConfString(self):
         return ET.tostring(self.confElem)
 
-<<<<<<< HEAD
-    def getDbDir(self): #Replacement for getDatabaseString
-        if "database_dir" in self.dbElem.attrib:
-            dbDir = self.dbElem.attrib["database_dir"]
-            if len(dbDir) > 0:
-                if dbDir[-1] == '/' and lendbDir > 1:
-                    dbDir = dbDir[:-1]
-                return dbDir
-        return None
-    
-    def setDbDir(self, path):
-        if path[-1] == '/' and len(path) > 1:
-            self.dbElem.attrib["database_dir"] = path[:-1]
-        else:
-            self.dbElem.attrib["database_dir"] = path
-        
-    def getDbName(self):
-        #if self.getDbType() == "redis" and self.getDbInMemory() == True:
-        #    return ""
-        if "database_name" not in self.dbElem.attrib:
-            return None
-        return self.dbElem.attrib["database_name"]
-    
-    def setDbName(self, name):
-        #if self.getDbType() == "redis":
-        #    if self.getDbInMemory() == True:
-        #        if "database_name" in self.dbElem.attrib:
-        #            del self.dbElem.attrib["database_name"]
-        #        return
-        #    assert os.path.splitext(name)[1] == ".kch"            
-        self.dbElem.attrib["database_name"] = name
-    
-=======
->>>>>>> 4f567fdc
     def getDbType(self):
         return self.dbElem.tag
 
@@ -108,17 +74,6 @@
 
     def setDbHost(self, host):
         self.dbElem.attrib["host"] = host
-<<<<<<< HEAD
-        
-    def getDbDBServerOptions(self):
-        if "DBserver_options" in self.dbElem.attrib:
-            return self.dbElem.attrib["DBserver_options"]
-        return None
-
-    def setDbDBServerOptions(self, options):
-        self.dbElem.attrib["DBserver_options"] = str(options)
-    
-=======
 
     def getDbServerOptions(self):
         assert self.getDbType() == "kyoto_tycoon"
@@ -130,7 +85,6 @@
         assert self.getDbType() == "kyoto_tycoon"
         self.dbElem.attrib["server_options"] = str(options)
 
->>>>>>> 4f567fdc
     def getDbTuningOptions(self):
         if "tuning_options" in self.dbElem.attrib:
             return self.dbElem.attrib["tuning_options"]
@@ -174,7 +128,6 @@
 
     def setDbSnapshot(self, snapshot):
         self.dbElem.attrib["snapshot"] = str(int(snapshot))
-<<<<<<< HEAD
     
     def cleanupDb(self): #Replacement for cleanupDatabase
         """Removes the database that was created.
@@ -182,11 +135,10 @@
         if self.getDbType() == "redis":
             system("remotemgr clear -port %s -host %s" % (self.getDbPort(), self.getDbHost()))
             system("rm -rf %s" % self.getDbDir())
+        elif self.getDbType() == "kyoto_tycoon":
+            raise RuntimeError("unimplemented")
         else:
-            assert self.getDbDir() != None
-            system("rm -rf %s" % self.getDbDir())
-=======
->>>>>>> 4f567fdc
+            raise RuntimeError("Unknown database type")
 
 class ExperimentWrapper(DbElemWrapper):
     def __init__(self, xmlRoot):
