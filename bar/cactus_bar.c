--- conflicted
+++ resolved
@@ -134,19 +134,13 @@
                         "pruneOutStubAlignments", no_argument, 0, 'y' }, {
                         "minimumIngroupDegree", required_argument, 0, 'A' }, { "minimumOutgroupDegree", required_argument, 0, 'B' },
                 { "precomputedAlignments", required_argument, 0, 'D' }, {
-<<<<<<< HEAD
                         "endAlignmentsToPrecomputeOutputFile", required_argument, 0, 'E' }, { "useProgressiveMerging",
                         no_argument, 0, 'F' }, { "calculateWhichEndsToComputeSeparately", no_argument, 0, 'G' }, { "largeEndSize",
-                        required_argument, 0, 'I' }, { 0, 0, 0, 0 } };
-=======
-                        "endAlignmentsToPrecomputeOutputFile", required_argument, 0, 'E' }, { "maximumNumberOfSequencesBeforeSwitchingToFast",
-                        required_argument, 0, 'F' }, { "calculateWhichEndsToComputeSeparately", no_argument, 0, 'G' }, { "largeEndSize",
                         required_argument, 0, 'I' },
                         {"ingroupCoverageFile", required_argument, 0, 'J'},
                         {"minimumSizeToRescue", required_argument, 0, 'K'},
                         {"minimumCoverageToRescue", required_argument, 0, 'L'},
                         { 0, 0, 0, 0 } };
->>>>>>> 0f37d29b
 
         int option_index = 0;
 
@@ -434,11 +428,8 @@
     ///////////////////////////////////////////////////////////////////////////
     // Cleanup
     ///////////////////////////////////////////////////////////////////////////
-<<<<<<< HEAD
 
     stateMachine_destruct(sM);
-=======
->>>>>>> 0f37d29b
     cactusDisk_destruct(cactusDisk);
     stKVDatabaseConf_destruct(kvDatabaseConf);
     //destructCactusCoreInputParameters(cCIP);
