--- conflicted
+++ resolved
@@ -581,13 +581,10 @@
                           phylogenyNucleotideScalingFactor=self.getOptionalPhaseAttrib("phylogenyNucleotideScalingFactor"),
                           removeRecoverableChains=self.getOptionalPhaseAttrib("removeRecoverableChains"),
                           minimumNumberOfSpecies=self.getOptionalPhaseAttrib("minimumNumberOfSpecies", int),
-<<<<<<< HEAD
                           phylogenyHomologyUnitType=self.getOptionalPhaseAttrib("phylogenyHomologyUnitType"),
-                          phylogenyDistanceCorrectionMethod=self.getOptionalPhaseAttrib("phylogenyDistanceCorrectionMethod"))
-=======
+                          phylogenyDistanceCorrectionMethod=self.getOptionalPhaseAttrib("phylogenyDistanceCorrectionMethod"),
                           maxRecoverableChainsIterations=self.getOptionalPhaseAttrib("maxRecoverableChainsIterations", int),
                           maxRecoverableChainLength=self.getOptionalPhaseAttrib("maxRecoverableChainLength", int))
->>>>>>> fe99c280
         for message in messages:
             self.logToMaster(message)
     
