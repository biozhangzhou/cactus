<!-- This XML tree contains the parameters to cactus_progressive.py -->
<!-- The distanceToAddToRootAlignment parameter is how much extra divergence distance to allow when aligning children of the root genome -->
<cactusWorkflowConfig distanceToAddToRootAlignment="0.1">
	<constants defaultMemory="mediumMemory" defaultOverlargeMemory="mediumMemory" defaultCpu="1" defaultOverlargeCpu="1">
		<!-- These constants are used to control the amount of memory and cpu the different jobs in a batch are using. -->
  		<defines littleMemory="8589934592" mediumMemory="34359738368" bigMemory="137438953472" maxFlowerGroupSizeRecursion="100000000"/>
  		<!-- These constants are used to control parameters that depend on phylogenetic distance. Setting
  		     useDefault to 0 will force it to use the default divergence controlled parameter -->
  		<divergences useDefault="0" one="0.1" two="0.15" three="0.2" four="0.25" five="0.35"/>
	</constants>
	<!-- The preprocessor tags are used to modify/check the input sequences before alignment -->
	<!-- The first preprocessor tag checks that the first word of every fasta header is unique, as this is required for HAL. It throws errors if this is not the case -->
	<!-- The checkAssemblyHub option (if enabled) ensures that the first word contains only alphanumeric or '_', '-', ':', or '.' characters, and is unique. If you don't intend to make an assembly hub, you can turn off this option here. -->
	<preprocessor check="1" memory="littleMemory" preprocessorString="cactus_checkUniqueHeaders.py --checkAssemblyHub IN_FILE"/>
	<!-- The preprocessor for cactus_lastzRepeatMask masks every seed that is part of more than XX other alignments, this stops a combinatorial explosion in pairwise alignments -->
	<preprocessor chunkSize="3000000" proportionToSample="0.2" memory="littleMemory" preprocessorString="cactus_lastzRepeatMask.py --proportionSampled=PROPORTION_SAMPLED --tempDir=TEMP_DIR --minPeriod=50 --lastzOpts='--step=3 --ambiguous=iupac,100,100 --ungapped --queryhsplimit=keep,nowarn:1500' IN_FILE OUT_FILE "/>
        <!-- Options for trimming ingroups & outgroups using the trim strategy -->
        <!-- Ingroup trim options: -->
        <!-- trimFlanking: The length of flanking sequence to attach
             to the trimmed ingroup sequences -->
        <!-- trimMinSize: The minimum size of uncovered regions
             (*before* adding flanking sequence) to output from the
             trimming process -->
        <!-- trimThreshold: The minimum fraction of bases in a window
             that must have coverage >= 1 for it to be considered
             "covered" and be trimmed away and not be aligned against
             the next outgroup -->
        <!-- trimWindowSize: The size of the window to integrate
             coverage over -->
        <!-- trimOutgroupDepth: The minimum number of outgroup species
             that should be aligned to a region before it is trimmed
             away -->
        <!-- Outgroup trim options: -->
        <!-- trimOutgroupFlanking: The amount of flanking sequence to
             leave on the ends of the trimmed outgroup fragments. NB:
             this value must be larger than the
             'splitIndelsLongerThanThis' value in the realign
             arguments -->
        <!-- keepParalogs: Always align duplicated sequence against
             all outgroups, instead of stopping at the first
             one. Intended to be robust against missing data.-->
        <trimBlast doTrimStrategy="1"
                   trimFlanking="10"
                   trimMinSize="100"
                   trimThreshold="1.0"
                   trimWindowSize="1"
                   trimOutgroupFlanking="2000"
                   trimOutgroupDepth="1"
                   keepParalogs="0"/>
	<ktserver memory="mediumMemory"/>
	<setup makeEventHeadersAlphaNumeric="0"/>
	<!-- The caf tag contains parameters for the caf algorithm. -->
	<!-- Increase the chunkSize in the caf tag to reduce the number of blast jobs approximately quadratically -->
        <!-- Tree-building options:
                phylogenyNumTrees: Number of trees to sample
                phylogenyRootingMethod: one of "bestRecon", "longestBranch", or "outgroupBranch".
                                        bestRecon: choose the root that gives the lowest MP reconciliation cost.
                                        longestBranch: root on the longest branch
                                        outgroupBranch: root on the longest outgroup branch
                phylogenyScoringMethod: The best tree according to one of these scoring metirc is used. One of "reconCost", "nucLikelihood", "reconLikelihood", or "combinedLikelihood".
                                        reconCost: MP reconciliation cost (in dups/losses)
                                        nucLikelihood: Likelihood
                                        reconLikelihood: likelihood when considering the number of duplications per species as Poisson distributed according to the branch length.
                                        combinedLikelihood: Combination of nucLikelihood and reconLikelihood options.
                phylogenyBreakpointScalingFactor: weight to apply to the breakpoint information obtained from the sequence graph when building trees.
                phylogenySkipSingleCopyBlocks: whether or not to skip blocks that contain at most one segment per species (i.e. no duplication is implied from the block).
                phylogenyMaxBaseDistance: Maximum distance (in bases) to traverse looking for columns.
                phylogenyMaxBlockDistance: Maximum distance (in blocks) to traverse looking for columns.
                phylogenyKeepSingleDegreeBlocks: whether or not to keep blocks that contain only one segment.
                phylogenyTreeBuildingMethod: One of "guidedNeighborJoining" or "neighborJoining".
                                             guidedNeighborJoining: Use the species tree to bias tree-building toward trees that have low amounts of dups/losses.
                                             neighborJoining: Traditional neighbor-joining.
                phylogenyCostPerDupPerBase: For the guided neighbor-joining method only. The number of differences that should be created per base when a join implies a dup.
                phylogenyCostPerLossPerBase: For the guided neighbor-joining method only. The number of differences that should be created per base, per loss, when a join implies one or more losses.
                numTreeBuildingThreads: Number of threads in the tree-building pool. Must be greater than 0.
        -->
	<caf 
		chunkSize="25000000"
		realign="1"
<<<<<<< HEAD
		realignArguments="--gapGamma 0.0 --matchGamma 0.9 --diagonalExpansion 4 --splitMatrixBiggerThanThis 10 --constraintDiagonalTrim 0 --alignAmbiguityCharacters --splitIndelsLongerThanThis 99"
		compressFiles="1" 
		overlapSize="10000" 
=======
		realignArguments="--gapGamma 0.9 --diagonalExpansion 4 --splitMatrixBiggerThanThis 10 --constraintDiagonalTrim 0 --alignAmbiguityCharacters --splitIndelsLongerThanThis 99"
		compressFiles="1"
		overlapSize="10000"
>>>>>>> 0f37d29b
		filterByIdentity="1" 
		identityRatio="3" 
		minimumDistance="0.01" 
		minimumSequenceLengthForBlast="30"
		annealingRounds="128" 
		deannealingRounds="2 8"
		blockTrim="5" 
		minimumTreeCoverage="0.0" 
		trim="0 0" 
		minimumBlockDegree="2"
                autoMinimumIngroupDegree="1"
                autoMinimumIngroupDegreeThreshold="0.3"
		minimumIngroupDegree="2"
		minimumOutgroupDegree="0"
		singleCopyIngroup="0"
		singleCopyOutgroup="0"
		maxAdjacencyComponentSizeRatio="50"
		minLengthForChromosome="1000000"
		proportionOfUnalignedBasesForNewChromosome="0.8"
		maximumMedianSequenceLengthBetweenLinkedEnds="1000"
		lastzMemory="littleMemory"
                phylogenyNumTrees="30"
                phylogenyRootingMethod="bestRecon"
                phylogenyScoringMethod="reconCost"
                phylogenyBreakpointScalingFactor="1.0"
                phylogenySkipSingleCopyBlocks="1"
                phylogenyMaxBaseDistance="100"
                phylogenyMaxBlockDistance="50"
                phylogenyKeepSingleDegreeBlocks="0"
                phylogenyTreeBuildingMethod="guidedNeighborJoining"
                phylogenyCostPerDupPerBase="0.05"
                phylogenyCostPerLossPerBase="0.02"
                phylogenyDoSplitsWithSupportHigherThanThisAllAtOnce="0.44"
                numTreeBuildingThreads="2"
	        >
		<!-- The following are parametrised to produce the same results as the default settings, 
		within a margin of 0.2% sensitivity, should be very fast for close genomes, these were tuned using the blast/blastParametersScript.py
		We could go even faster for less than 0.05 divergence using, but want to be robust to poor branch length estimates -->
		<divergence 
			argName="lastzArguments"
		 	one="--step=2 --ambiguous=iupac,100,100 --ydrop=3000 --notransition"
		 	two="--step=5 --ambiguous=iupac,100,100 --ydrop=3000"
		 	three="--step=4 --ambiguous=iupac,100,100 --ydrop=3000"
		 	four="--step=3 --ambiguous=iupac,100,100 --ydrop=3000"
		 	five="--step=2 --ambiguous=iupac,100,100 --ydrop=3000"
		 	default="--step=1 --ambiguous=iupac,100,100 --ydrop=3000"
		 />
		<CactusCafRecursion maxFlowerGroupSize="100000000"/>
		<CactusCafWrapper minFlowerSize="1" maxFlowerGroupSize="25000000"/>
		<CactusCafWrapperLarge2 overlargeMemory="bigMemory"/>
	</caf>
	<!-- The caf tag contains parameters for the bar algorithm. -->
	<!-- The veryLargeEndSize parameter determines how big an end needs to be (in terms of bases in sequences incident with the end)
	for the end to be aligned on its own. -->
        <!-- The rescue parameter defines whether to run "bar rescue",
             which makes single-degree blocks for anything that was
             covered by an outgroup in the bar phase but is still
             unaligned at the end of bar. This pushes those regions
             into the ancestor, hopefully to get aligned to something
             else eventually -->
	<bar
		runBar="1"
		spanningTrees="5" 
		gapGamma="0.5"
		matchGamma="0.0"
		useBanding="1"
		bandingLimit="100000" 
		splitMatrixBiggerThanThis="3000" 
        anchorMatrixBiggerThanThis="500"
        repeatMaskMatrixBiggerThanThis="500"
		diagonalExpansion="20"
		constraintDiagonalTrim="14" 
		minimumBlockDegree="2" 
		minimumIngroupDegree="1"
		minimumOutgroupDegree="0"
		alignAmbiguityCharacters="1"
		largeEndSize="5000"
		veryLargeEndSize="2000000"
		useProgressiveMerging="1"
		pruneOutStubAlignments="1"
                rescue="1"
                minimumSizeToRescue="100"
                minimumCoverageToRescue="0.5"
	>
		<CactusBarRecursion maxFlowerGroupSize="maxFlowerGroupSizeRecursion"/>
		<!-- The maxFlowerGroupSize in cactusBarWrapper determines how many bases to allow in one "small" job which will be run using the "littleMemory" -->
		<CactusBarWrapper maxFlowerGroupSize="2000000" memory="littleMemory"/>
		<!-- The maxFlowerGroupSize in cactusBarWrapperLarge determines how many of each large broken up to allow in one "small" job which will be run using the "littleMemory" -->
		<CactusBarWrapperLarge maxFlowerGroupSize="2000000"/>
		<CactusBarEndAlignerWrapper memory="littleMemory"/>
	</bar>
	<!-- The normal tag provides parameters to the cactus_normalisation script, which "normalises" a cactus to make all chains of maximal length. This is not used much now. -->
	<normal 
		iterations="0"
	>
		<CactusNormalRecursion maxFlowerGroupSize="maxFlowerGroupSizeRecursion" maxFlowerWrapperGroupSize="10000000"/>
		<CactusNormalWrapper/>
	</normal>
	<!-- The avg tag is for a prototype algorithm, currently just builds trees. Not currently compatible with cactus_progressive -->
	<avg
		buildAvgs="0"
	>
		<CactusAVGRecursion maxFlowerGroupSize="maxFlowerGroupSizeRecursion" maxFlowerWrapperGroupSize="10000000"/>
		<CactusAVGWrapper/>
	</avg>
	<!-- The reference tag provides parameters to cactus_reference, a method used to construct a reference genome for a given cactus database. -->
	<!-- numberOfNs is the number of Ns to insert into an ancestral sequence when an adjacency is uncertain, think of its as the Ns in a scaffold gap -->
	<!-- minNumberOfSequencesToSupportAdjacency is the number of sequences needed to bridge an adjacency -->
	<!-- makeScaffolds is a boolean that enables the bridging of uncertain adjacencies in an ancestral sequence providing the larger scale problem (parent flower in cactus), bridges the path. -->
	<!-- phi is the coefficient used to control how much weight to place on an adjacency given its phylogenetic distance from the reference node -->
	<reference 
		buildReference="1"
		matchingAlgorithm="blossom5" 
		reference="reference" 
		useSimulatedAnnealing="1" 
		theta="0.0001"
		phi="1.0"
		maxWalkForCalculatingZ="100000" 
		permutations="10"
		ignoreUnalignedGaps="1"
		wiggle="0.9999"
		numberOfNs="10"
		minNumberOfSequencesToSupportAdjacency="1"
		makeScaffolds="1"
	>
		<CactusReferenceRecursion maxFlowerGroupSize="maxFlowerGroupSizeRecursion" maxFlowerWrapperGroupSize="50000000"/>
	 	<CactusReferenceWrapper/>
	 	<CactusSetReferenceCoordinatesUpWrapper/>
	 	<CactusSetReferenceCoordinatesDownRecursion maxFlowerGroupSize="maxFlowerGroupSizeRecursion" maxFlowerWrapperGroupSize="50000000"/>
	 	<CactusSetReferenceCoordinatesDownWrapper/>
	</reference>
	<!-- The check tag provides parameters to cactus_check, a script which checks that a constructed cactus database is as expected. -->
	<check 
		runCheck="0"
	>
		<CactusCheckRecursion maxFlowerGroupSize="maxFlowerGroupSizeRecursion" maxFlowerWrapperGroupSize="50000000"/>
		<CactusCheckWrapper/>
	</check>
	<!-- The hal tag controls the creation of hal and fasta files from the pipeline. -->
	<hal
		buildHal="1"
		buildFasta="1"
	>
		<CactusHalGeneratorRecursion maxFlowerGroupSize="50000000"/>
		<CactusHalGeneratorUpWrapper/>
	</hal>
  	<multi_cactus>
		<outgroup 
			strategy="greedy"
			threshold="0"
			ancestor_quality_fraction="0.75"
                        max_num_outgroups="3"
		/>
	 	<decomposition 
	 		subtree_size="2" 
	 		self_alignment="false" 
	 		default_internal_node_prefix="Anc"
			max_parallel_subtrees="5"
	 	/>
  	</multi_cactus>
</cactusWorkflowConfig><|MERGE_RESOLUTION|>--- conflicted
+++ resolved
@@ -77,15 +77,9 @@
 	<caf 
 		chunkSize="25000000"
 		realign="1"
-<<<<<<< HEAD
 		realignArguments="--gapGamma 0.0 --matchGamma 0.9 --diagonalExpansion 4 --splitMatrixBiggerThanThis 10 --constraintDiagonalTrim 0 --alignAmbiguityCharacters --splitIndelsLongerThanThis 99"
 		compressFiles="1" 
 		overlapSize="10000" 
-=======
-		realignArguments="--gapGamma 0.9 --diagonalExpansion 4 --splitMatrixBiggerThanThis 10 --constraintDiagonalTrim 0 --alignAmbiguityCharacters --splitIndelsLongerThanThis 99"
-		compressFiles="1"
-		overlapSize="10000"
->>>>>>> 0f37d29b
 		filterByIdentity="1" 
 		identityRatio="3" 
 		minimumDistance="0.01" 
