--- conflicted
+++ resolved
@@ -11,15 +11,6 @@
     int64_t value;
 };
 
-<<<<<<< HEAD
-// For calculating total % coverage, and % coverage per seq.
-static stHash *sequenceLengths;
-static stList *sequenceNames;
-static stHash *sequenceCoverage;
-// For splitting sequence coverage arrays by ID, if we're using the
-// --depthByID option.
-static stHash *IDToSequenceCoverage;
-=======
 // For calculating coverage on the target genome
 static stHash *sequenceLengths = NULL;
 static stList *sequenceNames = NULL;
@@ -28,7 +19,9 @@
 // (although there is no relation to the query contig in the cigar):
 // i.e. the genome specified in --from, if any
 static stSet *otherGenomeSequences = NULL;
->>>>>>> d98286b7
+// For splitting sequence coverage arrays by ID, if we're using the
+// --depthByID option.
+static stHash *IDToSequenceCoverage;
 
 // Add a sequence from the genome to sequenceLength and sequenceNames
 static void addSequenceLength(const char *name, const char *seq, int64_t len)
@@ -64,7 +57,6 @@
 static void usage(void)
 {
     fprintf(stderr, "cactus_coverage fastaFile alignmentsFile\n");
-<<<<<<< HEAD
     fprintf(stderr, "Prints a bed file representing coverage from a CIGAR file "
             "on the sequences provided in the fasta file.\n");
     fprintf(stderr, "Format: seq\tregionStart\tregionStop\tcoverageDepth");
@@ -78,14 +70,7 @@
             "different prefixes that align to a region, rather than the total "
             "number of alignments. Uses much more memory than the standard mode."
             "\n");
-=======
-    fprintf(stderr, "Calculates a coverage BED for the genome specified by "
-            "fastaFile from the cigar file alignmentsFile.\n");
-    fprintf(stderr, "Options:\n"
-            "--onlyContig1: Only consider an alignment if its contig1 is in fastaFile.\n"
-            "--onlyContig2: Only consider an alignment if its contig2 is in fastaFile.\n"
-            "--from <fromFastaFile>: Only consider alignments for which one sequence is in fastaFile and the other is in fromFastaFile.\n");
->>>>>>> d98286b7
+    fprintf(stderr, "--from <fromFastaFile>: Only consider alignments for which one sequence is in fastaFile and the other is in fromFastaFile.\n");
 }
 
 static void printCoverage(char *name, uint16_t *array, int64_t length) {
@@ -224,11 +209,8 @@
     char *otherGenomeFastaPath = NULL;
     struct option opts[] = { {"onlyContig1", no_argument, NULL, '1'},
                              {"onlyContig2", no_argument, NULL, '2'},
-<<<<<<< HEAD
                              {"depthById", no_argument, NULL, 'i'},
-=======
                              {"from", required_argument, NULL, 'f'},
->>>>>>> d98286b7
                              {0, 0, 0, 0} };
     int outputOnContig1 = TRUE, outputOnContig2 = TRUE, depthById = FALSE;
     int64_t flag, i;
@@ -240,13 +222,11 @@
         case '2':
             outputOnContig1 = FALSE;
             break;
-<<<<<<< HEAD
         case 'i':
             depthById = TRUE;
-=======
+            break;
         case 'f':
             otherGenomeFastaPath = stString_copy(optarg);
->>>>>>> d98286b7
             break;
         case '?':
         default:
@@ -306,47 +286,18 @@
             // Reached end of alignment file
             break;
         }
-<<<<<<< HEAD
-        if(outputOnContig1 && (lengthPtr = stHash_search(sequenceLengths, pA->contig1))) {
-            // contig 1 is present in the fasta
+        if((outputOnContig1 && (lengthPtr = stHash_search(sequenceLengths, pA->contig1))) && ((otherGenomeSequences == NULL) || stSet_search(otherGenomeSequences, pA->contig2))) {
+            // contig 1 is present in the fasta and contig 2 is in the
+            // "from" genome if it exists
             uint16_t *array = getCoverageArray(pA->contig1, pA->contig2,
                                                depthById);
             fillCoverage(pA, 1, array);
         }
-        if(outputOnContig2 && (lengthPtr = stHash_search(sequenceLengths, pA->contig2))) {
-            //contig 2 is present in the fasta
-            uint16_t *array = getCoverageArray(pA->contig2, pA->contig1,
-                                               depthById);
-=======
-        if((outputOnContig1 && (lengthPtr = stHash_search(sequenceLengths, pA->contig1))) && ((otherGenomeSequences == NULL) || stSet_search(otherGenomeSequences, pA->contig2))) {
-            // contig 1 is present in the fasta and contig 2 is in the
-            // "from" genome if it exists
-            uint16_t *array;
-            if((array = stHash_search(sequenceCoverage, pA->contig1)) == NULL) {
-                // Coverage array for this seq doesn't exist yet, so
-                // create it
-                int64_t length = *lengthPtr;
-                array = st_malloc(length * sizeof(uint16_t));
-                memset(array, 0, length * sizeof(uint16_t));
-                stHash_insert(sequenceCoverage, stString_copy(pA->contig1),
-                              array);
-            }
-            fillCoverage(pA, 1, array);
-        }
         if((outputOnContig2 && (lengthPtr = stHash_search(sequenceLengths, pA->contig2))) && ((otherGenomeSequences == NULL) || stSet_search(otherGenomeSequences, pA->contig1))) {
             // contig 2 is present in the fasta and contig 1 is in the
             // "from" genome if it exists
-            uint16_t *array;
-            if((array = stHash_search(sequenceCoverage, pA->contig2)) == NULL) {
-                // Coverage array for this seq doesn't exist yet, so
-                // create it
-                int64_t length = *lengthPtr;
-                array = st_malloc(length * sizeof(uint16_t));
-                memset(array, 0, length * sizeof(uint16_t));
-                stHash_insert(sequenceCoverage, stString_copy(pA->contig2),
-                    array);
-            }
->>>>>>> d98286b7
+            uint16_t *array = getCoverageArray(pA->contig2, pA->contig1,
+                                               depthById);
             fillCoverage(pA, 2, array);
         }
         destructPairwiseAlignment(pA);
