--- conflicted
+++ resolved
@@ -10,58 +10,39 @@
         # coverage is correct. no overlap on B, but overlap on A.
         self.simpleFastaPathA = getTempFile()
         open(self.simpleFastaPathA, 'w').write(dedent('''\
-<<<<<<< HEAD
-        >id=0|simpleSeqA1
+        >id=0|simpleSeqA1 otherTokens thatDon'tMatter
         ACTAGAGTAGGAGAGAGAGGGGGG
         CATGCATGCATGCATGCATGCATG
-        >id=1|simpleSeqA2
-=======
-        >simpleSeqA1 otherTokens thatDon'tMatter
-        ACTAGAGTAGGAGAGAGAGGGGGG
-        CATGCATGCATGCATGCATGCATG
-        >simpleSeqA2 otherTokens thatDon'tMatter
->>>>>>> d98286b7
+        >id=1|simpleSeqA2 otherTokens thatDon'tMatter
         AAAAAAAAAAAAAAAACTCGTGAG
         CATGCATGCATGCATGCATGCATG'''))
         self.simpleFastaPathB = getTempFile()
         open(self.simpleFastaPathB, 'w').write(dedent('''\
-<<<<<<< HEAD
-        >id=2|simpleSeqB1
-=======
-        >simpleSeqB1 otherTokens thatDon'tMatter
+        >id=2|simpleSeqB1 otherTokens
         CATGCATGCATGCATGCATGCATG
         CATGCATGCATGCATGCATGCATG'''))
         self.simpleFastaPathC = getTempFile()
         open(self.simpleFastaPathC, 'w').write(dedent('''\
-        >simpleSeqC1 otherTokens thatDon'tMatter
+        >id=3|simpleSeqC1 otherTokens thatDon'tMatter
         CATGCATGCATGCATGCATGCATG
         CATGCATGCATGCATGCATGCATG'''))
         self.simpleFastaPathD = getTempFile()
         open(self.simpleFastaPathD, 'w').write(dedent('''\
-        >simpleSeqD otherTokens thatDon'tMatter
->>>>>>> d98286b7
+        >id=4|simpleSeqD otherTokens thatDon'tMatter
         CATGCATGCATGCATGCATGCATG
         CATGCATGCATGCATGCATGCATG'''))
         self.simpleCigarPath = getTempFile()
         open(self.simpleCigarPath, 'w').write(dedent('''\
-<<<<<<< HEAD
         cigar: id=2|simpleSeqB1 0 9 + id=0|simpleSeqA1 10 0 - 0 M 8 D 1 M 1
         cigar: id=2|simpleSeqB1 9 18 + id=0|simpleSeqA1 2 6 + 0 M 3 I 5 M 1
         cigar: id=2|simpleSeqB1 18 28 + id=1|simpleSeqA2 0 10 + 0 M 1 I 2 M 2 D 2 M 5
         cigar: id=2|simpleSeqB1 28 30 + id=1|simpleSeqA2 6 8 + 0 M 2
         cigar: id=2|simpleSeqB1 30 32 + id=1|simpleSeqA2 7 9 + 0 M 2
-        cigar: id=3|simpleSeqC 0 1 + id=0|simpleSeqA1 6 7 + 0 M 1
-=======
-        cigar: simpleSeqB1 0 9 + simpleSeqA1 10 0 - 0 M 8 D 1 M 1
-        cigar: simpleSeqB1 9 18 + simpleSeqA1 2 6 + 0 M 3 I 5 M 1
-        cigar: simpleSeqB1 18 28 + simpleSeqA2 0 10 + 0 M 1 I 2 M 2 D 2 M 5
-        cigar: simpleSeqB1 28 30 + simpleSeqA2 6 8 + 0 M 2
-        cigar: simpleSeqB1 30 32 + simpleSeqA2 7 9 + 0 M 2
-        cigar: simpleSeqC1 0 5 + simpleSeqD 0 5 + 0 M 5
-        cigar: simpleSeqD 5 10 + simpleSeqC1 5 10 + 0 M 5
-        cigar: simpleSeqC1 10 15 + simpleSeqC1 15 20 + 0 M 5
-        cigar: simpleSeqNonExistent 0 10 + simpleSeqC1 0 10 + 0 M 10
->>>>>>> d98286b7
+        cigar: id=12|simpleSeqZ1 0 1 + id=0|simpleSeqA1 6 7 + 0 M 1
+        cigar: id=3|simpleSeqC1 0 5 + id=4|simpleSeqD 0 5 + 0 M 5
+        cigar: id=4|simpleSeqD 5 10 + id=3|simpleSeqC1 5 10 + 0 M 5
+        cigar: id=3|simpleSeqC1 10 15 + id=3|simpleSeqC1 15 20 + 0 M 5
+        cigar: id=303|simpleSeqNonExistent 0 10 + id=3|simpleSeqC1 0 10 + 0 M 10
         '''))
 
     def tearDown(self):
@@ -129,7 +110,7 @@
         # from/to D on C.
         bed = popenCatch("cactus_coverage %s %s --from %s" % (self.simpleFastaPathC, self.simpleCigarPath, self.simpleFastaPathD))
         self.assertEqual(bed, dedent('''\
-        simpleSeqC1\t0\t10\t\t1
+        id=3|simpleSeqC1\t0\t10\t\t1
         '''))
 
     def testInvariants(self):
