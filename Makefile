# order is important, libraries first
<<<<<<< HEAD
modules = api setup blastLib caf bar blast normalisation reference phylogeny faces check pipeline preprocessor hal dbTest externalTools
=======
modules = api setup blastLib caf bar blast normalisation phylogeny reference faces check pipeline progressive preprocessor hal dbTest
>>>>>>> 5c7a72ec

.PHONY: all %.all clean %.clean

all : ${modules:%=all.%}

all.%:
	cd $* && make all

clean:  ${modules:%=clean.%}
	rm -rf lib/*.h bin/*.dSYM

clean.%:
	cd $* && make clean

test: all
	python allTests.py<|MERGE_RESOLUTION|>--- conflicted
+++ resolved
@@ -1,9 +1,5 @@
 # order is important, libraries first
-<<<<<<< HEAD
-modules = api setup blastLib caf bar blast normalisation reference phylogeny faces check pipeline preprocessor hal dbTest externalTools
-=======
-modules = api setup blastLib caf bar blast normalisation phylogeny reference faces check pipeline progressive preprocessor hal dbTest
->>>>>>> 5c7a72ec
+modules = api setup blastLib caf bar blast normalisation phylogeny reference faces check pipeline preprocessor hal dbTest
 
 .PHONY: all %.all clean %.clean
 
