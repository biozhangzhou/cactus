--- conflicted
+++ resolved
@@ -13,7 +13,6 @@
 #include "stCaf.h"
 #include "stCafPhylogeny.h"
 
-<<<<<<< HEAD
 // Doesn't have to be exported since nothing outside this file should
 // really care about split branches.
 typedef struct {
@@ -22,13 +21,12 @@
                          // refer to more than the child subtree).
     double support; // Bootstrap support for this branch.
 } stCaf_SplitBranch;
-=======
+
 // gross, but useful for debug prints of what the scale of the
 // single-degree segment problem is
 // FIXME: get rid of these once done
 int64_t numSingleDegreeSegmentsDropped = 0;
 int64_t numBasesDroppedFromSingleDegreeSegments = 0;
->>>>>>> d5fc52f9
 
 stHash *stCaf_getThreadStrings(Flower *flower, stPinchThreadSet *threadSet) {
     stHash *threadStrings = stHash_construct2(NULL, free);
@@ -1163,7 +1161,7 @@
     fprintf(stdout, "We stopped %" PRIi64 " single-degree segments from becoming"
             " blocks (avg %lf per block) for a total of %" PRIi64 " bases\n",
             numSingleDegreeSegmentsDropped,
-            ((float)numSingleDegreeSegmentsDropped)/blockCount,
+            ((float)numSingleDegreeSegmentsDropped)/stPinchThreadSet_getTotalBlockNumber(threadSet),
             numBasesDroppedFromSingleDegreeSegments);
 
     //Cleanup
