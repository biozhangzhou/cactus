#include "sonLib.h"
#include "cactus.h"
#include "stPinchGraphs.h"
#include "stCactusGraphs.h"
#include "stCaf.h"

///////////////////////////////////////////////////////////////////////////
// Core functions for melting
///////////////////////////////////////////////////////////////////////////

static bool isThreadEnd(stPinchBlock *pinchBlock) {
    stPinchSegment *pinchSegment = stPinchBlock_getFirst(pinchBlock);
    bool threadEnd = pinchSegment != NULL && (stPinchSegment_get3Prime(pinchSegment) == NULL || stPinchSegment_get5Prime(pinchSegment)
            == NULL);
    if (threadEnd) {
        assert(stPinchBlock_getLength(pinchBlock) == 1);
    }
    return threadEnd;
} //Adding dummy comment

static void processChain(stCactusEdgeEnd *cactusEdgeEnd, void(*edgeEndFn)(stPinchBlock *, void *), void *extraArg, bool recursive) {
    while (1) {
        stPinchEnd *pinchEnd = stCactusEdgeEnd_getObject(cactusEdgeEnd);
        assert(pinchEnd != NULL);
        stPinchBlock *pinchBlock = stPinchEnd_getBlock(pinchEnd);
        assert(pinchBlock != NULL);
        edgeEndFn(pinchBlock, extraArg);
        assert(stCactusEdgeEnd_getOtherEdgeEnd(stCactusEdgeEnd_getOtherEdgeEnd(cactusEdgeEnd)) == cactusEdgeEnd);
        cactusEdgeEnd = stCactusEdgeEnd_getOtherEdgeEnd(cactusEdgeEnd);
        if (stCactusEdgeEnd_isChainEnd(cactusEdgeEnd)) {
            break;
        }
        if (recursive) {
            stCactusNode *node = stCactusEdgeEnd_getNode(cactusEdgeEnd);
            stCactusNodeEdgeEndIt it = stCactusNode_getEdgeEndIt(node);
            stCactusEdgeEnd *cactusEdgeEnd2;
            while ((cactusEdgeEnd2 = stCactusNodeEdgeEndIt_getNext(&it)) != NULL) {
                if (stCactusEdgeEnd_isChainEnd(cactusEdgeEnd2) && stCactusEdgeEnd_getLinkOrientation(cactusEdgeEnd2)) {
                    processChain(cactusEdgeEnd2, edgeEndFn, extraArg, 1);
                }
            }
        }
        assert(stCactusEdgeEnd_getLink(stCactusEdgeEnd_getLink(cactusEdgeEnd)) == cactusEdgeEnd);
        cactusEdgeEnd = stCactusEdgeEnd_getLink(cactusEdgeEnd);
    }
}

static void addBlock(stPinchBlock *block, void *extraArg) {
    if (!isThreadEnd(block)) {
        stList_append(extraArg, block);
    }
}

static void addChainBlocksToBlocksToDelete(stCactusEdgeEnd *cactusEdgeEnd, stList *blocksToDelete) {
    processChain(cactusEdgeEnd, addBlock, blocksToDelete, 0);
}

static void addLength(stPinchBlock *block, void *extraArg) {
    *((int64_t *) extraArg) += stPinchBlock_getLength(block);
}

static int64_t getChainLength(stCactusEdgeEnd *cactusEdgeEnd) {
    int64_t length = 0;
    processChain(cactusEdgeEnd, addLength, &length, 0);
    return length;
}

static stList *stCaf_getBlocksInChainsLessThanGivenLength(stCactusGraph *cactusGraph, int64_t minimumChainLength) {
    stList *blocksToDelete = stList_construct3(0, (void(*)(void *)) stPinchBlock_destruct);
    stCactusGraphNodeIt *nodeIt = stCactusGraphNodeIterator_construct(cactusGraph);
    stCactusNode *cactusNode;
    while ((cactusNode = stCactusGraphNodeIterator_getNext(nodeIt)) != NULL) {
        stCactusNodeEdgeEndIt cactusEdgeEndIt = stCactusNode_getEdgeEndIt(cactusNode);
        stCactusEdgeEnd *cactusEdgeEnd;
        while ((cactusEdgeEnd = stCactusNodeEdgeEndIt_getNext(&cactusEdgeEndIt)) != NULL) {
            if (stCactusEdgeEnd_isChainEnd(cactusEdgeEnd) && stCactusEdgeEnd_getLinkOrientation(cactusEdgeEnd)) {
                if (getChainLength(cactusEdgeEnd) < minimumChainLength) {
                    addChainBlocksToBlocksToDelete(cactusEdgeEnd, blocksToDelete);
                }
            }
        }
    }
    stCactusGraphNodeIterator_destruct(nodeIt);
    return blocksToDelete;
}

static void trimAlignments(stPinchThreadSet *threadSet, int64_t blockEndTrim) {
    stPinchThreadSetBlockIt blockIt = stPinchThreadSet_getBlockIt(threadSet);
    stPinchBlock *block = stPinchThreadSetBlockIt_getNext(&blockIt);
    while (block != NULL) {
        stPinchBlock *block2 = stPinchThreadSetBlockIt_getNext(&blockIt);
        if (!isThreadEnd(block)) {
            stPinchBlock_trim(block, blockEndTrim);
        }
        block = block2;
    }
}

static void filterAlignments(stPinchThreadSet *threadSet, bool(*blockFilterFn)(stPinchBlock *)) {
    stPinchThreadSetBlockIt blockIt = stPinchThreadSet_getBlockIt(threadSet);
    stPinchBlock *block = stPinchThreadSetBlockIt_getNext(&blockIt);
    while (block != NULL) {
        stPinchBlock *block2 = stPinchThreadSetBlockIt_getNext(&blockIt);
        if (!isThreadEnd(block) && blockFilterFn(block)) {
            stPinchBlock_destruct(block);
        }
        block = block2;
    }
}

void stCaf_melt(Flower *flower, stPinchThreadSet *threadSet, bool blockFilterfn(stPinchBlock *), int64_t blockEndTrim,
        int64_t minimumChainLength, bool breakChainsAtReverseTandems, int64_t maximumMedianSpacingBetweenLinkedEnds) {
    //First trim
    if (blockEndTrim > 0) {
        trimAlignments(threadSet, blockEndTrim);
    }

    //Then filter blocks
    if (blockFilterfn != NULL) {
        filterAlignments(threadSet, blockFilterfn);
    }

    //Now apply the minimum chain length filter
    if (minimumChainLength > 1) {
        stCactusNode *startCactusNode;
        stList *deadEndComponent;
        stCactusGraph *cactusGraph = stCaf_getCactusGraphForThreadSet(flower, threadSet, &startCactusNode, &deadEndComponent, 0, INT64_MAX,
                0.0, breakChainsAtReverseTandems, maximumMedianSpacingBetweenLinkedEnds);
        stList *blocksToDelete = stCaf_getBlocksInChainsLessThanGivenLength(cactusGraph, minimumChainLength);

        printf("A melting round is destroying %" PRIi64 " blocks with an average degree "
               "of %lf from chains with length less than %" PRIi64 ". Total aligned bases"
               " lost: %" PRIu64 "\n",
               stList_length(blocksToDelete), stCaf_averageBlockDegree(blocksToDelete),
               minimumChainLength, stCaf_totalAlignedBases(blocksToDelete));

        //Cleanup cactus
        stCactusGraph_destruct(cactusGraph);
        stList_destruct(blocksToDelete); //This will destroy the blocks
    }
    //Now heal up the trivial boundaries
    stCaf_joinTrivialBoundaries(threadSet);
}

static bool isTelomere(stPinchEnd *end, stSet *deadEndComponent) {
    stPinchSegment *segment = stPinchBlock_getFirst(end->block);
    bool atEndOfThread = stPinchThread_getFirst(stPinchSegment_getThread(segment)) == segment || stPinchThread_getLast(stPinchSegment_getThread(segment)) == segment;
    bool inDeadEndComponent = stSet_search(deadEndComponent, end);
    return atEndOfThread || inDeadEndComponent;
}

static bool endSetContainsTelomere(stSet *endSet, stSet *deadEndComponent) {
    stSetIterator *it = stSet_getIterator(endSet);
    bool containsTelomere = false;
    stPinchEnd *end;
    while ((end = stSet_getNext(it)) != NULL) {
        if (isTelomere(end, deadEndComponent)) {
            containsTelomere = true;
            break;
        }
    }
    stSet_destructIterator(it);
    return containsTelomere;
}

static bool endsDoNotHaveSameThreadComposition(stPinchEnd *end1, stPinchEnd *end2) {
    if (stPinchBlock_getDegree(end1->block) != stPinchBlock_getDegree(end2->block)) {
        return true;
    }
    stPinchBlockIt it1 = stPinchBlock_getSegmentIterator(end1->block);
    stSet *threads1 = stSet_construct();
    stPinchSegment *segment;
    while ((segment = stPinchBlockIt_getNext(&it1)) != NULL) {
        stSet_insert(threads1, stPinchSegment_getThread(segment));
    }

    stSet *threads2 = stSet_construct();
    stPinchBlockIt it2 = stPinchBlock_getSegmentIterator(end2->block);
    while ((segment = stPinchBlockIt_getNext(&it2)) != NULL) {
        stSet_insert(threads2, stPinchSegment_getThread(segment));
    }

    bool sameThreadComposition = true;
    stSet *intersection = stSet_getIntersection(threads1, threads2);
    if (stSet_size(intersection) != stSet_size(threads1) || stSet_size(intersection) != stSet_size(threads2)) {
        sameThreadComposition = false;
    }

    stSet_destruct(threads1);
    stSet_destruct(threads2);
    stSet_destruct(intersection);
    return !sameThreadComposition;
}

static bool chainConnectsToTelomere(stCactusEdgeEnd *chainEnd, stSet *deadEndComponent) {
    stPinchEnd *end1 = stCactusEdgeEnd_getObject(chainEnd);
    stPinchEnd *end2 = stCactusEdgeEnd_getObject(stCactusEdgeEnd_getLink(chainEnd));

    if (endsDoNotHaveSameThreadComposition(end1, end2)) {
        // One or more of the threads ran into a stub end and
        // appeared/disappeared partway through the chain
        return true;
    }

    stSet *connectedEnds1 = stPinchEnd_getConnectedPinchEnds(end1);
    stSet *connectedEnds2 = stPinchEnd_getConnectedPinchEnds(end2);

    bool connectedToTelomere = false;
    if (endSetContainsTelomere(connectedEnds1, deadEndComponent) ||
        endSetContainsTelomere(connectedEnds2, deadEndComponent)) {
        // Connected to one or more attached ends or stub ends.
        connectedToTelomere = true;
    }

    stSet_destruct(connectedEnds1);
    stSet_destruct(connectedEnds2);
    return connectedToTelomere;
}

// Determine whether the chain is recoverable (i.e. will bar phase be
// expected to pick it back up?).
static bool chainIsRecoverable(stCactusEdgeEnd *chainEnd, stSet *deadEndComponent) {
    stPinchEnd *end1 = stCactusEdgeEnd_getObject(chainEnd);
    stPinchEnd *end2 = stCactusEdgeEnd_getObject(stCactusEdgeEnd_getLink(chainEnd));

    stSet *connectedEnds1 = stPinchEnd_getConnectedPinchEnds(end1);
    stSet *connectedEnds2 = stPinchEnd_getConnectedPinchEnds(end2);

    stSet *sharedEnds = stSet_getIntersection(connectedEnds1, connectedEnds2);

    bool recoverable = true;
    if (isTelomere(end1, deadEndComponent) || isTelomere(end2, deadEndComponent)) {
        // Chain containing only the telomere/stub end
        recoverable =  false;
    } else if (stSet_size(sharedEnds) != 0) {
        // The two ends link to the same end.
        recoverable = false;
    } else if (stSet_size(connectedEnds1) != 1 && stSet_size(connectedEnds2) != 1) {
        // Both ends link to more than one end.
        recoverable = false;
    } else if (stSet_search(connectedEnds1, end2)) {
        // A duplication (link connecting the two child chain ends).
        assert(stSet_search(connectedEnds2, end1));
        recoverable = false;
    }

    stSet_destruct(sharedEnds);
    stSet_destruct(connectedEnds1);
    stSet_destruct(connectedEnds2);
    return recoverable;
}

// Abstracts out getting the only corresponding chain end from a set of pinch ends of size 1.
static stCactusEdgeEnd *getChainEndFromSingletonSet(stSet *ends,
                                                    stHash *pinchEndToChainEnd) {
    assert(stSet_size(ends) == 1);
    stSetIterator *it = stSet_getIterator(ends);
    stPinchEnd *connectedPinchEnd = stSet_getNext(it);
    stSet_destructIterator(it);

    stCactusEdgeEnd *chainEnd = stHash_search(pinchEndToChainEnd, connectedPinchEnd);
    assert(chainEnd != NULL);
    if (!stCactusEdgeEnd_getLinkOrientation(chainEnd)) {
        chainEnd = stCactusEdgeEnd_getLink(chainEnd);
    }
    return chainEnd;
}

// Mark down which chain(s) this (recoverable) chain is recoverable given.
static void markRecoverableAdjacencies(stCactusEdgeEnd *recoverableChainEnd,
                                       stHash *pinchEndToChainEnd,
                                       stHash *chainToRecoverableAdjacencies) {
    stPinchEnd *end1 = stCactusEdgeEnd_getObject(recoverableChainEnd);
    stPinchEnd *end2 = stCactusEdgeEnd_getObject(stCactusEdgeEnd_getLink(recoverableChainEnd));

    stSet *connectedEnds1 = stPinchEnd_getConnectedPinchEnds(end1);
    stSet *connectedEnds2 = stPinchEnd_getConnectedPinchEnds(end2);

    stList *recoverableAdjacencies = stList_construct();
    // We can safely assume there are no shared ends since the chain
    // is known to be recoverable. So all we have to check for is that
    // there is only one connected end. If so, this chain is
    // recoverable given the other.
    if (stSet_size(connectedEnds1) == 1) {
        stCactusEdgeEnd *connectedChainEnd = getChainEndFromSingletonSet(connectedEnds1,
                                                                         pinchEndToChainEnd);
        stList_append(recoverableAdjacencies, connectedChainEnd);
    }

    if (stSet_size(connectedEnds2) == 1) {
        stCactusEdgeEnd *connectedChainEnd = getChainEndFromSingletonSet(connectedEnds2,
                                                                         pinchEndToChainEnd);
        stList_append(recoverableAdjacencies, connectedChainEnd);
    }

    stHash_insert(chainToRecoverableAdjacencies, recoverableChainEnd, recoverableAdjacencies);

    stSet_destruct(connectedEnds1);
    stSet_destruct(connectedEnds2);
}

/*
 * Get a mapping from pinch ends to the canonical chain end for their chain.
 */

static stHash *getPinchEndToChainEndHash(stCactusGraph *cactusGraph) {
    stHash *pinchEndToChainEnd = stHash_construct3(stPinchEnd_hashFn, stPinchEnd_equalsFn, NULL, NULL);
    stCactusGraphNodeIt *nodeIt = stCactusGraphNodeIterator_construct(cactusGraph);
    stCactusNode *cactusNode;
    while ((cactusNode = stCactusGraphNodeIterator_getNext(nodeIt)) != NULL) {
        stCactusNodeEdgeEndIt cactusEdgeEndIt = stCactusNode_getEdgeEndIt(cactusNode);
        stCactusEdgeEnd *cactusEdgeEnd;
        while ((cactusEdgeEnd = stCactusNodeEdgeEndIt_getNext(&cactusEdgeEndIt)) != NULL) {
            if (stCactusEdgeEnd_isChainEnd(cactusEdgeEnd) && stCactusEdgeEnd_getLinkOrientation(cactusEdgeEnd)) {
                // This is the canonical end for an unvisited chain. We
                // iterate over all the ends in the chain, mapping them to
                // this canonical end.
                stCactusEdgeEnd *chainEnd = cactusEdgeEnd;
                stCactusEdgeEnd *curEnd = cactusEdgeEnd;
                do {
                    stPinchEnd *pinchEnd = stCactusEdgeEnd_getObject(curEnd);
                    stHash_insert(pinchEndToChainEnd, pinchEnd, chainEnd);
                    if (stCactusEdgeEnd_getLinkOrientation(curEnd)) {
                        curEnd = stCactusEdgeEnd_getLink(curEnd);
                    } else {
                        curEnd = stCactusEdgeEnd_getOtherEdgeEnd(curEnd);
                    }
                } while (curEnd != chainEnd);
            }
        }
    }
    stCactusGraphNodeIterator_destruct(nodeIt);
    return pinchEndToChainEnd;
}

// For a given cactus node, recurse through all nodes below it and
// find recoverable chains below them. Then find recoverable chains
// below the current node given its parent chain.
static void getRecoverableChains_R(stCactusNode *cactusNode, stCactusEdgeEnd *parentChain, stSet *deadEndComponent, Flower *flower, bool (*recoverabilityFilter)(stCactusEdgeEnd *, Flower *), stHash *pinchEndToChainEnd, stSet *recoverableChains, stList *telomereAdjacentChains, stHash *chainToRecoverableAdjacencies) {
    stCactusNodeEdgeEndIt cactusEdgeEndIt = stCactusNode_getEdgeEndIt(cactusNode);
    stCactusEdgeEnd *cactusEdgeEnd;
    while ((cactusEdgeEnd = stCactusNodeEdgeEndIt_getNext(&cactusEdgeEndIt)) != NULL) {
        if ((parentChain == NULL
             || (cactusEdgeEnd != parentChain
                 && cactusEdgeEnd != stCactusEdgeEnd_getLink(parentChain)))
            && stCactusEdgeEnd_getLinkOrientation(cactusEdgeEnd)
            && stCactusEdgeEnd_getOtherNode(cactusEdgeEnd) != cactusNode) {
            // Found a new chain below this node.
            assert(stCactusEdgeEnd_isChainEnd(cactusEdgeEnd));
            getRecoverableChains_R(stCactusEdgeEnd_getOtherNode(cactusEdgeEnd),
                                   stCactusEdgeEnd_getOtherEdgeEnd(cactusEdgeEnd),
                                   deadEndComponent,
                                   flower,
                                   recoverabilityFilter,
                                   pinchEndToChainEnd,
                                   recoverableChains,
                                   telomereAdjacentChains,
                                   chainToRecoverableAdjacencies);
        }
    }

    if (parentChain != NULL) {
        // Visit the next node on this chain (unless it's where we started).
        stCactusEdgeEnd *nextEdgeEnd = stCactusEdgeEnd_getOtherEdgeEnd(stCactusEdgeEnd_getLink(parentChain));
        if (!stCactusEdgeEnd_isChainEnd(nextEdgeEnd)) {
            getRecoverableChains_R(stCactusEdgeEnd_getNode(nextEdgeEnd), nextEdgeEnd, deadEndComponent, flower, recoverabilityFilter, pinchEndToChainEnd, recoverableChains, telomereAdjacentChains, chainToRecoverableAdjacencies);
        }
    }

    cactusEdgeEndIt = stCactusNode_getEdgeEndIt(cactusNode);
    while ((cactusEdgeEnd = stCactusNodeEdgeEndIt_getNext(&cactusEdgeEndIt)) != NULL) {
        if (stCactusEdgeEnd_isChainEnd(cactusEdgeEnd) && stCactusEdgeEnd_getLinkOrientation(cactusEdgeEnd)) {
            if ((recoverabilityFilter == NULL || recoverabilityFilter(cactusEdgeEnd, flower)) && chainIsRecoverable(cactusEdgeEnd, deadEndComponent)) {
                stSet_insert(recoverableChains, cactusEdgeEnd);
                markRecoverableAdjacencies(cactusEdgeEnd, pinchEndToChainEnd, chainToRecoverableAdjacencies);
                if (chainConnectsToTelomere(cactusEdgeEnd, deadEndComponent)) {
                    stList_append(telomereAdjacentChains, cactusEdgeEnd);
                }
            }
        }
    }
}

static stList *getRecoverableChains(stCactusGraph *cactusGraph, stCactusNode *startCactusNode, stSet *deadEndComponent, Flower *flower, bool (*recoverabilityFilter)(stCactusEdgeEnd *, Flower *)) {
    stHash *pinchEndToChainEnd = getPinchEndToChainEndHash(cactusGraph);

    stSet *recoverableChainSet = stSet_construct();
    stList *telomereAdjacentChains = stList_construct();
    stHash *chainToRecoverableAdjacencies = stHash_construct2(NULL, (void (*)(void *)) stList_destruct);
    getRecoverableChains_R(startCactusNode, NULL, deadEndComponent, flower, recoverabilityFilter, pinchEndToChainEnd, recoverableChainSet, telomereAdjacentChains, chainToRecoverableAdjacencies);

    // Remove anchors that are connected to telomeres and are not
    // transitively connected to an unrecoverable chain. This ensures
    // that we don't lose alignment by deeming all chains recoverable
    // and not keeping any anchors to recover them.
    for (int64_t i = 0; i < stList_length(telomereAdjacentChains); i++) {
        stCactusEdgeEnd *telomereAdjacentChain = stList_get(telomereAdjacentChains, i);
        stCactusEdgeEnd *curChain = telomereAdjacentChain;
        stCactusEdgeEnd *prevChain = NULL;
        bool neededAsAnchor = false;
        while (stSet_search(recoverableChainSet, curChain)) {
            stList *recoverableAdjacencies = stHash_search(chainToRecoverableAdjacencies, curChain);
            assert(stList_length(recoverableAdjacencies) > 0);
            assert(stList_length(recoverableAdjacencies) <= 2);
            bool foundValidAdjacency = false;
            for (int64_t j = 0; j < stList_length(recoverableAdjacencies); j++) {
                stCactusEdgeEnd *recoverableAdjacency = stList_get(recoverableAdjacencies, j);
                stPinchEnd *adjacencyEnd1 = stCactusEdgeEnd_getObject(recoverableAdjacency);
                stPinchEnd *adjacencyEnd2 = stCactusEdgeEnd_getObject(stCactusEdgeEnd_getLink(recoverableAdjacency));
                if (recoverableAdjacency != prevChain &&
                    !isTelomere(adjacencyEnd1, deadEndComponent) &&
                    !isTelomere(adjacencyEnd2, deadEndComponent)) {
                    prevChain = curChain;
                    curChain = recoverableAdjacency;
                    foundValidAdjacency = true;
                    break;
                }
            }
            if (!foundValidAdjacency) {
                neededAsAnchor = true;
                break;
            }
        }
        if (neededAsAnchor) {
            stSet_remove(recoverableChainSet, telomereAdjacentChain);
        }
    }
    stList_destruct(telomereAdjacentChains);
    stHash_destruct(chainToRecoverableAdjacencies);

    // Convert the recoverable chains set into a list.
    stList *recoverableChains = stList_construct();
    stSetIterator *it = stSet_getIterator(recoverableChainSet);
    stCactusEdgeEnd *chainEnd;
    while ((chainEnd = stSet_getNext(it)) != NULL) {
        stList_append(recoverableChains, chainEnd);
    }
    stSet_destructIterator(it);
    stSet_destruct(recoverableChainSet);
    stHash_destruct(pinchEndToChainEnd);
    return recoverableChains;
}

static int64_t numColumns(stList *blocks) {
    int64_t total = 0;
    for (int64_t i = 0; i < stList_length(blocks); i++) {
        stPinchBlock *block = stList_get(blocks, i);
        total += stPinchBlock_getLength(block);
    }
    return total;
}

static int64_t totalAlignedBases(stList *blocks) {
    int64_t total = 0;
    for (int64_t i = 0; i < stList_length(blocks); i++) {
        stPinchBlock *block = stList_get(blocks, i);
        total += stPinchBlock_getLength(block) * stPinchBlock_getDegree(block);
    }
    return total;
}

void stCaf_meltRecoverableChains(Flower *flower, stPinchThreadSet *threadSet, bool breakChainsAtReverseTandems, int64_t maximumMedianSpacingBetweenLinkedEnds, bool (*recoverabilityFilter)(stCactusEdgeEnd *, Flower *), int64_t maxNumIterations, int64_t maxRecoverableChainLength) {
    while (maxNumIterations-- > 0) {
        stCactusNode *startCactusNode;
        stList *deadEndComponent;
        // FIXME: We shouldn't really have to rebuild the cactus graph
        // every time. Instead we should just be able to do multiple
        // iterations over the same graph, keeping track of the chains
        // whose underlying blocks we've already deleted.
        stCactusGraph *cactusGraph = stCaf_getCactusGraphForThreadSet(flower, threadSet, &startCactusNode, &deadEndComponent, 0, 0,
                                                                      0.0, breakChainsAtReverseTandems, maximumMedianSpacingBetweenLinkedEnds);

        // Construct a queryable set of stub ends.
        stSet *deadEndComponentSet = stSet_construct3(stPinchEnd_hashFn, stPinchEnd_equalsFn, NULL);
        for (int64_t i = 0; i < stList_length(deadEndComponent); i++) {
            stSet_insert(deadEndComponentSet, stList_get(deadEndComponent, i));
        }

        stList *recoverableChains = getRecoverableChains(cactusGraph, startCactusNode, deadEndComponentSet, flower, recoverabilityFilter);

        stList *blocksToDelete = stList_construct3(0, (void(*)(void *)) stPinchBlock_destruct);
        for (int64_t i = 0; i < stList_length(recoverableChains); i++) {
            stCactusEdgeEnd *chainEnd = stList_get(recoverableChains, i);
            if (getChainLength(chainEnd) <= maxRecoverableChainLength) {
                addChainBlocksToBlocksToDelete(chainEnd, blocksToDelete);
            }
        }
        int64_t numRecoverableBlocks = stList_length(blocksToDelete);
        printf("Destroying %" PRIi64 " recoverable blocks\n", numRecoverableBlocks);
        printf("The blocks covered %" PRIi64 " columns for a total of %" PRIi64 " aligned bases\n", numColumns(blocksToDelete), totalAlignedBases(blocksToDelete));
        stList_destruct(recoverableChains);
        stList_destruct(blocksToDelete);

        stCactusGraph_destruct(cactusGraph);
        stSet_destruct(deadEndComponentSet);

        if (numRecoverableBlocks == 0) {
            // We didn't delete anything this round; we can safely
            // stop since we haven't changed the graph at all.
            break;
        }
    }
<<<<<<< HEAD
    treeCoverage /= wholeTreeCoverage;
    assert(treeCoverage >= -0.001);
    assert(treeCoverage <= 1.0001);
    return treeCoverage;
}

///////////////////////////////////////////////////////////////////////////
// Misc. functions
///////////////////////////////////////////////////////////////////////////

double stCaf_averageBlockDegree(stList *blocks) {
    if (stList_length(blocks) == 0) {
        return 0.0;
    }
    uint64_t total = 0;
    for (int64_t i = 0; i < stList_length(blocks); i++) {
        total += stPinchBlock_getDegree(stList_get(blocks, i));
    }
    return ((double) total) / stList_length(blocks);
}

uint64_t stCaf_totalAlignedBases(stList *blocks) {
    uint64_t ret = 0;
    for (int64_t i = 0; i < stList_length(blocks); i++) {
        stPinchBlock *block = stList_get(blocks, i);
        ret += stPinchBlock_getDegree(block) * stPinchBlock_getLength(block);
    }
    return ret;
=======
>>>>>>> fe99c280
}<|MERGE_RESOLUTION|>--- conflicted
+++ resolved
@@ -500,11 +500,6 @@
             break;
         }
     }
-<<<<<<< HEAD
-    treeCoverage /= wholeTreeCoverage;
-    assert(treeCoverage >= -0.001);
-    assert(treeCoverage <= 1.0001);
-    return treeCoverage;
 }
 
 ///////////////////////////////////////////////////////////////////////////
@@ -529,6 +524,4 @@
         ret += stPinchBlock_getDegree(block) * stPinchBlock_getLength(block);
     }
     return ret;
-=======
->>>>>>> fe99c280
 }