--- conflicted
+++ resolved
@@ -355,28 +355,17 @@
     largeEndSize=nameValue("largeEndSize", largeEndSize, int)
     endAlignmentsToPrecomputeOutputFile=nameValue("endAlignmentsToPrecomputeOutputFile", endAlignmentsToPrecomputeOutputFile, str)
     precomputedAlignments=nameValue("precomputedAlignments", precomputedAlignments, str, quotes=True)
-<<<<<<< HEAD
-    
-    masterMessages = popenCatch("cactus_bar --cactusDisk '%s' --logLevel %s %s %s %s %s %s %s %s %s %s %s %s %s %s %s %s %s %s %s %s" % 
+    ingroupCoverageFile = nameValue("ingroupCoverageFile", ingroupCoverageFile, str, quotes=True)
+    minimumSizeToRescue = nameValue("minimumSizeToRescue", minimumSizeToRescue, int)
+    minimumCoverageToRescue = nameValue("minimumCoverageToRescue", minimumCoverageToRescue, float)
+
+    masterMessages = popenCatch("cactus_bar --cactusDisk '%s' --logLevel %s %s %s %s %s %s %s %s %s %s %s %s %s %s %s %s %s %s %s %s %s %s %s" % 
            (cactusDiskDatabaseString, logLevel, spanningTrees, maximumLength, gapGamma, matchGamma,
             splitMatrixBiggerThanThis, anchorMatrixBiggerThanThis, repeatMaskMatrixBiggerThanThis,
             constraintDiagonalTrim, minimumBlockDegree, minimumIngroupDegree, minimumOutgroupDegree,  
             alignAmbiguityCharacters, pruneOutStubAlignments, diagonalExpansion,
             useProgressiveMerging, calculateWhichEndsToComputeSeparately,
-            largeEndSize, endAlignmentsToPrecomputeOutputFile, precomputedAlignments), stdinString=flowerNames)
-=======
-    ingroupCoverageFile = nameValue("ingroupCoverageFile", ingroupCoverageFile, str, quotes=True)
-    minimumSizeToRescue = nameValue("minimumSizeToRescue", minimumSizeToRescue, int)
-    minimumCoverageToRescue = nameValue("minimumCoverageToRescue", minimumCoverageToRescue, float)
-
-    masterMessages = popenCatch("cactus_bar --cactusDisk '%s' --logLevel %s %s %s %s %s %s %s %s %s %s %s %s %s %s %s %s %s %s %s %s %s %s" % 
-           (cactusDiskDatabaseString, logLevel, spanningTrees, maximumLength, gapGamma, 
-            splitMatrixBiggerThanThis, anchorMatrixBiggerThanThis, repeatMaskMatrixBiggerThanThis,
-            constraintDiagonalTrim, minimumBlockDegree, minimumIngroupDegree, minimumOutgroupDegree,  
-            alignAmbiguityCharacters, pruneOutStubAlignments, diagonalExpansion,
-            maximumNumberOfSequencesBeforeSwitchingToFast, calculateWhichEndsToComputeSeparately,
             largeEndSize, endAlignmentsToPrecomputeOutputFile, precomputedAlignments, ingroupCoverageFile, minimumSizeToRescue, minimumCoverageToRescue), stdinString=flowerNames)
->>>>>>> 0f37d29b
     logger.info("Ran cactus_bar okay")
     return [ i for i in masterMessages.split("\n") if i != '' ]
 
